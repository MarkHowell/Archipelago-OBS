--- conflicted
+++ resolved
@@ -1,50 +1,39 @@
-import aioconsole
 import argparse
 import asyncio
-import colorama
 import json
 import logging
 import shlex
+import subprocess
+import sys
 import urllib.parse
-import websockets
 
 import Items
 import Regions
 
-<<<<<<< HEAD
 while True:
     try:
         import aioconsole
         break
     except ImportError:
         aioconsole = None
-        input('Required python module "aioconsole" not found, press enter to install it')
+        print('Required python module "aioconsole" not found, press enter to install it')
+        input()
         subprocess.call([sys.executable, '-m', 'pip', 'install', '--upgrade', 'aioconsole'])
 
-websockets = None
-
-while not websockets:
+while True:
     try:
         import websockets
+        break
     except ImportError:
         websockets = None
-        input('Required python module "websockets" not found, press enter to install it')
+        print('Required python module "websockets" not found, press enter to install it')
+        input()
         subprocess.call([sys.executable, '-m', 'pip', 'install', '--upgrade', 'websockets'])
-    else:
-        version = websockets.__version__
-        if type(version) == str:
-            version = tuple(int(part) for part in version.split("."))
-        if version < (8,1):
-            websockets = None
-            input('Required python module "websockets" too old, press enter to upgrade it')
-            subprocess.call([sys.executable, '-m', 'pip', 'install', '--upgrade', 'websockets'])
 
 try:
     import colorama
 except ImportError:
     colorama = None
-=======
->>>>>>> 7f800de8
 
 class ReceivedItem:
     def __init__(self, item, location, player):
