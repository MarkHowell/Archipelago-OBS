--- conflicted
+++ resolved
@@ -1124,7 +1124,6 @@
         }
       }
     },
-<<<<<<< HEAD
     "shop_shuffle_slots": {
       "keyString": "shop_shuffle_slots",
       "friendlyName": "Shop Shuffle Slots",
@@ -1159,7 +1158,10 @@
           "keyString": "shop_shuffle_slots.96",
           "friendlyName": 96,
           "description": "96 slots",
-=======
+          "defaultValue": 0
+        }
+      }
+    },
     "potion_shop_shuffle": {
       "keyString": "potion_shop_shuffle",
       "friendlyName": "Potion Shop Shuffle Rules",
@@ -1176,7 +1178,6 @@
           "keyString": "potion_shop_shuffle.a",
           "friendlyName": "Any Items can be shuffled in and out of the shop",
           "description": "",
->>>>>>> 8f1a6a43
           "defaultValue": 0
         }
       }
